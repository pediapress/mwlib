#! /usr/bin/env py.test

from mwlib.refine import core
from mwlib import nshandling

tokenize = core.tokenize
show = core.show
T = core.T
parse_txt = core.parse_txt
empty = core.XBunch()
empty.nshandler = nshandling.get_nshandler_for_lang('de')



def test_parse_row_missing_beginrow():
    tokens = tokenize("<td>implicit row starts here</td><td>cell2</td>")
    core.parse_table_rows(tokens, empty)
    show(tokens)
    assert len(tokens)==1
    assert tokens[0].type == T.t_complex_table_row
    assert [x.type for x in tokens[0].children] == [T.t_complex_table_cell]*2
    

def test_parse_table_cells_missing_close():
    tokens = core.tokenize("<td>bla")
    core.parse_table_cells(tokens, empty)
    show(tokens)
    assert tokens[0].type==T.t_complex_table_cell, "expected a complex table cell"


def test_parse_table_cells_closed_by_next_cell():
    tokens = core.tokenize("<td>foo<td>bar")
    core.parse_table_cells(tokens, empty)
    show(tokens)
    assert tokens[0].type==T.t_complex_table_cell
    assert tokens[1].type==T.t_complex_table_cell

    assert len(tokens[0].children)==1
    assert tokens[0].children[0]
    
def test_parse_table_cells_pipe():
    tokens = tokenize("{|\n|cell0||cell1||cell2\n|}")[2:-2]
    print "BEFORE:"
    show(tokens)
    core.parse_table_cells(tokens, empty)
    print "AFTER"
    show(tokens)
    assert len(tokens)==3
    
    for i, x in enumerate(tokens):
        print "cell", i
        assert x.type==T.t_complex_table_cell, "cell %s bad" % (i,)
        assert len(x.children)==1, "cell %s has wrong number of children" % (i,)
        assert x.children[0].type==T.t_text
        assert x.children[0].text==('cell%s' % i)

def test_parse_cell_modifier():
    tokens = tokenize("""{|
|align="right"|cell0|still_cell0
|}""")[2:-2]
    
    print "BEFORE:"
    show(tokens)
    core.parse_table_cells(tokens, empty)
    print "AFTER"
    show(tokens)
    assert tokens[0].type == T.t_complex_table_cell
    assert tokens[0].vlist == dict(align="right")
    assert T.join_as_text(tokens[0].children)=="cell0|still_cell0"
    
def test_parse_table_modifier():
    tokens = tokenize("""{| border="1"
|}
""")
    
    print "BEFORE:"
    show(tokens)
    core.parse_tables(tokens, empty)
    
    print "AFTER:"
    show(tokens)

    assert tokens[0].type==T.t_complex_table
    assert tokens[0].vlist == dict(border=1)


def test_parse_table_row_modifier():
    tokens = tokenize("""{|
|- style="background:red; color:white"
| cell
|}
""")[2:-2]
    
    print "BEFORE:"
    show(tokens)
    core.parse_table_rows(tokens, empty)
    
    print "AFTER:"
    show(tokens)

    assert tokens[0].vlist
    

def test_parse_link():
    tokens = tokenize("[[link0]][[link2]]")
    refined = []
    core.parse_links(tokens, empty)
    show(tokens)
    assert len(tokens)==2
    assert tokens[0].type == T.t_complex_link
    assert tokens[1].type == T.t_complex_link

def test_no_row_modifier():    
    s="{|\n|foo||bar\n|}"
    r=core.parse_txt(s)
    core.show(r)
    cells = list(core.walknode(r, lambda x: x.type==core.T.t_complex_table_cell))
    print "CELLS:", cells
    assert len(cells)==2, "expected 2 cells"
    
def test_parse_para_vs_preformatted():
    s=' foo\n\nbar\n'
    r=core.parse_txt(s)
    core.show(r)
    pre = list(core.walknode(r, lambda x: x.type==core.T.t_complex_preformatted))[0]
    core.show(pre)
    textnodes = list(core.walknode(pre, lambda x: x.type==core.T.t_text))
    txt=''.join([x.text for x in textnodes])
    assert u'bar' not in txt
               
def test_duplicate_nesting():
    s=u"""<b>
[[foo|bar]] between
</b>"""
    r = core.parse_txt(s)
    bolds = list(core.walknode(r, lambda x: x.tagname=="b"))
    core.show(bolds)
    
    for x in bolds:
        for y in x.children or []:
            assert y.tagname != "b"

def test_ref_no_newline():
    s=u"""<ref>* no item</ref>"""
    r = core.parse_txt(s)
    core.show(r)
    linodes = list(core.walknode(r, lambda x: x.tagname=="li"))
    assert not linodes

def test_tab_table():
    s="""
\t{|
|-
\t| cell1
| cell2
\t|}after
"""
    r = core.parse_txt(s)
    core.show(r)
    tables = []
    
    def allowed(node):
        retval = bool(tables)
        if node.type == T.t_complex_table:
            tables.append(node)
        return retval
    nodes = [x for x in r if allowed(x)]
    assert nodes, "bad  or no table"

    cells = core.walknodel(r, lambda x: x.type==T.t_complex_table_cell)
    assert len(cells)==2, "expected two cells"

def test_parse_ul_not_preformatted():
    """http://code.pediapress.com/wiki/ticket/554"""
    s="""
<ul>
   <li>bla blub
   <li>bla bla
 </ul>
"""
    r=parse_txt(s)
    core.show(r)
    pre = core.walknodel(r, lambda x: x.type==T.t_complex_preformatted)
    assert not pre, "should contain no preformatted nodes"



def test_link_vs_center():
    """http://code.pediapress.com/wiki/ticket/559"""
    s="""[[foo|bar <center> not closed]]"""
    r=parse_txt(s)
    core.show(r)
    assert r[0].type==T.t_complex_link, "expected a link"
    
def test_no_combine_dd_dt():
    """http://code.pediapress.com/wiki/ticket/549"""
    def doit(s):
        r=parse_txt(s)
        core.show(r)
        styles = core.walknodel(r, lambda x: x.type==T.t_complex_style)
        print styles
        assert len(styles)==2

        
    yield doit, ":first\n:second\n"
    yield doit, ";first\n;second\n"

def test_combine_preformatted():
    """http://code.pediapress.com/wiki/ticket/569"""
    s = " preformatted\n and more preformatted\n"
    r=parse_txt(s)
    core.show(r)
    pre = core.walknodel(r, lambda x: x.type==T.t_complex_preformatted)
    assert len(pre)==1, "expected exactly one preformatted node"

def test_bad_section():
    """http://code.pediapress.com/wiki/ticket/588"""
    s = """<div>
div ends here
== this is </div> a section title ==
some text
"""
    r=parse_txt(s)
    
<<<<<<< HEAD
def test_unexpected_end():
    """http://code.pediapress.com/wiki/ticket/607"""
    parse_txt("{|")
=======
def test_mark_style_595():
    """http://code.pediapress.com/wiki/ticket/595"""
    r = parse_txt( '<b><i>[[Article link|Display text]]</i></b> after')
    b = core.walknodel(r, lambda x: x.tagname=="b")
    print b
    assert len(b)==1, "expected exactly one bold node"
>>>>>>> ac4f6f73
<|MERGE_RESOLUTION|>--- conflicted
+++ resolved
@@ -222,15 +222,13 @@
 """
     r=parse_txt(s)
     
-<<<<<<< HEAD
-def test_unexpected_end():
-    """http://code.pediapress.com/wiki/ticket/607"""
-    parse_txt("{|")
-=======
 def test_mark_style_595():
     """http://code.pediapress.com/wiki/ticket/595"""
     r = parse_txt( '<b><i>[[Article link|Display text]]</i></b> after')
     b = core.walknodel(r, lambda x: x.tagname=="b")
     print b
     assert len(b)==1, "expected exactly one bold node"
->>>>>>> ac4f6f73
+
+def test_unexpected_end():
+    """http://code.pediapress.com/wiki/ticket/607"""
+    parse_txt("{|")