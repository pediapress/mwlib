--- conflicted
+++ resolved
@@ -2,12 +2,7 @@
 import os
 xmllint_not_found = os.system('xmllint --version 2>/dev/null 1>/dev/null')
 ploticus_not_found = not os.path.isfile('/usr/bin/ploticus')
-<<<<<<< HEAD
-mathrenderer_not_found = os.system('blahtexml') or os.system('texvc')
-=======
-blahtex_not_found = os.system('blahtexml --help 2>/dev/null 1>/dev/null')
 
->>>>>>> cd49732d
 class Exclude(py.test.collect.Directory):
     def filefilter(self, path):
         if path.basename == 'test_xhtmlwriter.py' and xmllint_not_found:
@@ -16,16 +11,7 @@
         if path.basename == 'test_timeline.py' and ploticus_not_found:
             print "Skipping", path, "no ploticus found"
             return False
-<<<<<<< HEAD
-        if path.basename == 'text_math_utils.py' and mathrenderer_not_found:
-            print "Skipping", path, 'blahtexml or texvc for math rendering not found'
-            return False
-=======
-        if blahtex_not_found and \
-                (path.basename == 'test_math_utils.py' or path.basename == "test_odfwriter.py"):
-            print "Skipping", path, "no blahtexml found"
-            return False        
->>>>>>> cd49732d
+        
         return super(Exclude, self).filefilter(path)
 
 Directory = Exclude