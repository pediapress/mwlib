--- conflicted
+++ resolved
@@ -10,12 +10,8 @@
     from mwlib import zipwiki
     return zipwiki.Wiki(path)
 
-<<<<<<< HEAD
-def wiki_net(articleurl=None, url=None, name=None, templateurls=None, templateblacklist=None, **kw):
-=======
 def wiki_net(articleurl=None, url=None, name=None, imagedescriptionurls=None,
-    templateurls=None, templateblacklist=None, **kwargs):
->>>>>>> 7e3589c2
+             templateurls=None, templateblacklist=None, **kwargs):
     from mwlib import netdb
 
     if templateurls:
