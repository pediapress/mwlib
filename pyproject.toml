--- conflicted
+++ resolved
@@ -3,11 +3,7 @@
 
 [project]
 name = "mwlib"
-<<<<<<< HEAD
 version = "0.18.0"
-=======
-version = "0.17.0.post1"
->>>>>>> 3f6dffac
 description = "mediawiki parser and utility library"
 authors = [
     {name = "pediapress.com", email = "info@pediapress.com"}
