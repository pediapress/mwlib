#! /usr/bin/env python

# Copyright (c) PediaPress GmbH

"""api.php client"""
import logging
from http import cookiejar
from urllib import parse, request

try:
    import simplejson as json
except ImportError:
    import json

from gevent.lock import Semaphore

from mwlib import authors
from mwlib.configuration import conf

logger = logging.getLogger(__name__)

<<<<<<< HEAD



=======
>>>>>>> 3f6dffac

def loads(input_string):
    """Potentially remove UTF-8 BOM and call json.loads()"""

    if (
        input_string
        and isinstance(input_string, str)
        and input_string[:3] == "\xef\xbb\xbf"
    ):
        input_string = input_string[3:]
    return json.loads(input_string)


def merge_data(dst, src):
    todo = [(dst, src)]
    while todo:
        dst, src = todo.pop()
        if not isinstance(dst, type(src)):
            raise ValueError(f"cannot merge {type(dst)!r} with {type(src)!r}")

        if isinstance(dst, list):
            dst.extend(src)
        elif isinstance(dst, dict):
            for k, val in src.items():
                if k in dst:
                    todo.append((dst[k], val))
                else:
                    dst[k] = val


class MwApi:
    def __init__(self, apiurl, username=None, password=None):
        self.apiurl = apiurl
        self.baseurl = apiurl  # XXX

        if username:
            passman = request.HTTPPasswordMgrWithDefaultRealm()
            passman.add_password(None, apiurl, username, password)
            auth_handler = request.HTTPBasicAuthHandler(passman)
            self.opener = request.build_opener(
                request.HTTPCookieProcessor(cookiejar.CookieJar()),
                auth_handler,
            )
        else:
            self.opener = request.build_opener(
                request.HTTPCookieProcessor(cookiejar.CookieJar())
            )
        self.opener.addheaders = [("User-Agent", conf.user_agent)]
        self.edittoken = None
        self.qccount = 0
        self.api_result_limit = conf.get("fetch", "api_result_limit", 500, int)
        self.api_request_limit = conf.get("fetch", "api_request_limit", 15, int)
        self.max_connections = conf.get("fetch", "max_connections", 20, int)
        self.max_retry_count = conf.get("fetch", "max_retry_count", 2, int)
        self.rvlimit = conf.get("fetch", "rvlimit", 500, int)
        self.limit_fetch_semaphore = None

    def report(self):
        """dummy method for compatibility with sapi"""
        pass

    def set_limit(self, limit=None):
        if self.limit_fetch_semaphore is not None:
            raise ValueError("limit already set")

        if limit is None:
            limit = self.api_request_limit

        self.limit_fetch_semaphore = Semaphore(limit)

    def __repr__(self):
        return f"<mwapi {self.apiurl} at {hex(id(self))}>"

    def _fetch(self, url):
        if isinstance(url, str):
            logger.debug("fetching url:  %r", url)
            url = request.Request(url)
            url.add_header("Referer", 'https://pediapress.com')
        url_opener = self.opener.open(url)
        data = url_opener.read()
        url_opener.close()
        return data

    def _build_url(self, **kwargs):
        args = {"format": "json"}
        args.update(**kwargs)
        for k, val in args.items():
            if isinstance(val, str):
                args[k] = val.encode("utf-8")
        query = parse.urlencode(args)
        query = query.replace("%3A", ":")  # fix for wrong quoting of url for images
        query = query.replace(
            "%7C", "|"
        )  # fix for wrong quoting of API queries (relevant for redirects)

        url = f"{self.apiurl}?{query}"
        return url

    def _request(self, **kwargs):
        url = self._build_url(**kwargs)
        return self._fetch(url)

    def _post(self, **kwargs):
        args = {"format": "json"}
        args.update(**kwargs)
        for k, val in args.items():
            if isinstance(val, str):
                args[k] = val.encode("utf-8")

        headers = {"Content-Type": "application/x-www-form-urlencoded"}
        postdata = parse.urlencode(args).encode()

        logger.debug("posting to %r", self.apiurl)
        req = request.Request(self.apiurl, postdata, headers)
        req.add_header("Referer", 'https://pediapress.com')
        res = loads(self._fetch(req))
        return res

    def do_request(self, use_post=False, **kwargs):
        sem = self.limit_fetch_semaphore
        if sem is not None:
            sem.acquire()

        try:
            if use_post:
                return self._post(**kwargs)
            return self._do_request(**kwargs)
        finally:
            if sem is not None:
                sem.release()

    def _handle_error(self, error, kwargs):
        error_info = (error.get("info", ""),)
        raise RuntimeError(f"{error_info}: [fetching {self._build_url(**kwargs)}]")

    def _handle_request(self, **kwargs):
        data = loads(self._request(**kwargs))
        error = data.get("error")
        if error:
            self._handle_error(error, kwargs)
        return data

    def _merge_data(self, retval, action, data):
        merge_data(retval, data[action])

    def _handle_query_continue(self, query_continue_data, last_qc, kwargs):
        self.qccount += 1
        self.report()
        new_kw = kwargs.copy()
        for query_dict in query_continue_data:
            for k, value in query_dict.items():
                new_kw[str(k)] = value

        if query_continue_data == last_qc:
            print("warning: cannot continue this query:", self._build_url(**new_kw))
            return None, True

        return new_kw, False

    def _do_request(self, query_continue=True, merge_data=None, **kwargs):
        last_qc = None
        action = kwargs["action"]
        retval = {}
        todo = kwargs

        while todo is not None:
            kwargs = todo
            todo = None

            data = self._handle_request(**kwargs)

            if merge_data:
                merge_data(retval, data[action])
            else:
                self._merge_data(retval, action, data)

            qc_values = list(data.get("query-continue", {}).values())
            if qc_values and query_continue:
                todo, stop_query = self._handle_query_continue(
                    qc_values, last_qc, kwargs
                )
                if stop_query:
                    return retval
                last_qc = qc_values

        return retval

    def ping(self):
        return self.do_request(action="query", meta="siteinfo", siprop="general")

    def get_categorymembers(self, cmtitle):
        return self.do_request(
            action="query", list="categorymembers", cmtitle=cmtitle, cmlimit=200
        )

    def get_siteinfo(self):
        siprop = "general namespaces interwikimap namespacealiases magicwords rightsinfo".split()
        while len(siprop) >= 3:
            try:
                req = self.do_request(
                    action="query", meta="siteinfo", siprop="|".join(siprop)
                )
                return req
            except Exception as err:
                logger.exception(err)
                siprop.pop()
        raise RuntimeError("could not get siteinfo")

    def login(self, username, password, domain=None, lgtoken=None):
        args = {
            "action": "login",
            "lgname": username.encode("utf-8"),
            "lgpassword": password.encode("utf-8"),
            "format": "json",
        }

        if domain is not None:
            args["lgdomain"] = domain.encode("utf-8")

        if lgtoken is not None:
            args["lgtoken"] = lgtoken.encode("utf-8")

        res = self._post(**args)

        login_result = res["login"]["result"]
        if login_result == "NeedToken" and lgtoken is None:
            return self.login(
                username, password, domain=domain, lgtoken=res["login"]["token"]
            )
        if login_result == "Success":
            return None

        raise RuntimeError("login failed: %r" % res)

    def fetch_used(self, titles=None, revids=None, fetch_images=True, expanded=False):
        if fetch_images:
            prop = "images" if expanded else "revisions|templates|images"
        else:
            prop = "" if expanded else "revisions|templates"

        kwargs = {
            "prop": prop,
            "rvprop": "ids",
            "imlimit": self.api_result_limit,
            "tllimit": self.api_result_limit,
        }
        if titles:
            kwargs["redirects"] = 1

        self._update_kwargs(kwargs, titles, revids)
        return self.do_request(action="query", **kwargs)

    def _update_kwargs(self, kwargs, titles, revids):
        if not titles and not revids:
            raise ValueError("either titles or revids must be set")

        if titles:
            kwargs["titles"] = "|".join(titles)
        if revids:
            kwargs["revids"] = "|".join([str(x) for x in revids])

    def upload(self, title, txt, summary):
        if self.edittoken is None:
            res = self.do_request(
                action="query", prop="info|revisions", intoken="edit", titles=title
            )
            self.edittoken = list(res["pages"].values())[0]["edittoken"]

        self._post(
            action="edit",
            title=title,
            text=txt,
            token=self.edittoken,
            summary=summary,
            format="json",
            bot=True,
        )

    def idle(self):
        sem = self.limit_fetch_semaphore
        if sem is None:
            return True
        return not sem.locked()

    def fetch_pages(self, titles=None, revids=None):
        kwargs = {
            "prop": "revisions",
            "rvprop": "ids|content|timestamp|user",
            "imlimit": self.api_result_limit,
            "tllimit": self.api_result_limit,
        }
        if titles:
            kwargs["redirects"] = 1

        self._update_kwargs(kwargs, titles, revids)

        rev_result = self.do_request(action="query", **kwargs)

        kwargs = {"prop": "categories", "cllimit": self.api_result_limit}
        if titles:
            kwargs["redirects"] = 1

        self._update_kwargs(kwargs, titles, revids)
        cat_result = self.do_request(action="query", **kwargs)
        merge_data(rev_result, cat_result)
        return rev_result

    def fetch_imageinfo(self, titles, iiurlwidth=800):
        kwargs = {
            "prop": "imageinfo|info",
            "iiprop": "url|user|comment|url|sha1|size",
            "iiurlwidth": iiurlwidth,
            "inprop": "url",
        }

        self._update_kwargs(kwargs, titles, [])
        return self.do_request(action="query", **kwargs)

    def get_edits(self, title, revision, rvlimit=None):
        rvlimit = rvlimit or self.rvlimit
        kwargs = {
            "titles": title,
            "redirects": 1,
            "prop": "revisions",
            "rvprop": "ids|user|flags|comment|size",
            "rvlimit": rvlimit,
            "rvdir": "older",
        }
        if revision is not None:
            kwargs["rvstartid"] = revision

        get_authors = authors.InspectAuthors()

        def merge_data(_, newdata):
            edits = list(newdata["pages"].values())
            for edit in edits:
                revs = edit["revisions"]
                get_authors.scan_edits(revs)

        self.do_request(action="query", merge_data=merge_data, **kwargs)
        return get_authors


def guess_api_urls(url):
    """
    @param url: URL of a MediaWiki article
    @type url: str

    @returns: list of possible api.php urls
    @rtype: list
    """
    retval = []
    if isinstance(url, bytes):
        url = url.decode("utf-8")

    try:
        scheme, netloc, path, _, _, _ = parse.urlparse(url)
    except ValueError:
        return retval

    if not (scheme and netloc):
        return retval

    if isinstance(path, bytes):
        path = path.decode("utf-8")

    if path.endswith("/wiki"):
        retval.append(f"{scheme}://{netloc}/w/api.php")

    path_prefix = ""
    if "/wiki/" in str(path):
        path_prefix = path[: path.find("/wiki/")]
    elif "/w/" in path:
        path_prefix = path[: path.find("/w/")]

    prefix = f"{scheme}://{netloc}{path_prefix}"

    if not url.endswith("/"):
        url += "/"

    for _path in (path + "/", "/w/", "/wiki/", "/"):
        base_url = f"{prefix}{_path}sapi.php"
        if base_url not in retval:
            retval.append(base_url)
    if url.endswith("/index.php"):
        retval.append(url[: -len("index.php")] + "api.php")
    return retval


def main():
    mw_api = MwApi("https://en.wikipedia.org/w/api.php")
    print(mw_api.get_categorymembers("Category:Mainz"))


if __name__ == "__main__":
    main()<|MERGE_RESOLUTION|>--- conflicted
+++ resolved
@@ -19,12 +19,9 @@
 
 logger = logging.getLogger(__name__)
 
-<<<<<<< HEAD
-
-
-
-=======
->>>>>>> 3f6dffac
+
+
+
 
 def loads(input_string):
     """Potentially remove UTF-8 BOM and call json.loads()"""
