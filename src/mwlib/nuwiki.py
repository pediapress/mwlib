# Copyright (c) 2007-2009 PediaPress GmbH
# See README.rst for additional licensing information.

import os
import shutil
import tempfile
import urllib
import urllib.parse
import zipfile
from hashlib import sha256

from sqlitedict import SqliteDict

from mwlib import metabook, nshandling, parser
from mwlib.expander import Expander, find_template, get_template_args, get_templates
from mwlib.refine import uparser
from mwlib.templ.parser import parse
from mwlib.tree import advtree
from mwlib.utilities import myjson as json
from mwlib.utilities import utils
from mwlib.utilities.log import Log
from mwlib.utilities.utils import python2sort

log = Log("nuwiki")


class Page:
    expanded = 0

    def __init__(self, meta, rawtext):
        self.__dict__.update(meta)
        self.rawtext = rawtext


class DumbJsonDB:
    database = None

    def __init__(self, file_name, allow_pickle=False):
        self.file_name = file_name
        self.allow_pickle = allow_pickle
        self.read_db()

    def read_db(self):
        self.database = SqliteDict(self.file_name)

    def __getitem__(self, key):
        val = self.database.get(key, "")
        if val:
            return json.loads(val)
        else:
            return None

    def get(self, key, default=None):
        res = self[key]
        if res is None:
            return default
        else:
            return res

    def items(self):
        return list(self.database.items())

    def __getstate__(self):
        # FIXME: pickling zip based containers not supported
        # and currently not needed.
        # if desired the content of the database file need to be persisted...
        if not self.allow_pickle:
            raise ValueError(
                "ERROR: pickling not allowed for zip files. Use unzipped zip file instead"
            )
        data = self.__dict__.copy()
<<<<<<< HEAD
        del data["database"]
=======
        try:
            del data["db"]
        except KeyError:
            log.warn("no db attribute found")
>>>>>>> 3f6dffac
        return data

    def __setstate__(self, data):
        self.__dict__ = data
        self.read_db()


class NuWiki:
    def __init__(self, path, allow_pickle=False):
        self.path = os.path.abspath(path)
        directory_path = os.path.join(self.path, "images", "safe")
        if not os.path.exists(directory_path):
            try:
                os.makedirs(directory_path)
            except OSError as exc:
                if exc.errno != 17:  # file exists
                    raise

        self.excluded = {x.get("title") for x in self._loadjson("excluded.json", [])}

        self.revisions = {}
        self._read_revisions()

        file_name = os.path.join(self.path, "authors.db")
        if not os.path.exists(file_name):
            self.authors = None
            log.warn("no authors present. parsing revision info instead")
        else:
            self.authors = DumbJsonDB(file_name, allow_pickle=allow_pickle)

        file_name = os.path.join(self.path, "html.db")
        if not os.path.exists(file_name):
            self.html = self.extract_html(self._loadjson("parsed_html.json", {}))
            log.warn("no html present. parsing revision info instead")
        else:
            self.html = DumbJsonDB(file_name, allow_pickle=allow_pickle)

        file_name = os.path.join(self.path, "imageinfo.db")
        if not os.path.exists(file_name):
            self.imageinfo = self._loadjson("imageinfo.json", {})
            log.warn("loading imageinfo from pickle")
        else:
            self.imageinfo = DumbJsonDB(file_name, allow_pickle=allow_pickle)

        self.redirects = self._loadjson("redirects.json", {})
        self.siteinfo = self._loadjson("siteinfo.json", {})
        self.nshandler = nshandling.NsHandler(self.siteinfo)
        self.en_nshandler = nshandling.get_nshandler_for_lang("en")
        self.nfo = self._loadjson("nfo.json", {})

        self.set_make_print_template()

    def __getstate__(self):
        data = self.__dict__.copy()
        del data["make_print_template"]
        return data

    def __setstate__(self, data):
        self.__dict__ = data
        self.set_make_print_template()

    def set_make_print_template(self):
        self.make_print_template = None

    def _loadjson(self, path, default=None):
        path = self._pathjoin(path)
        if self._exists(path):
            return json.load(open(path, "rb"))
        return default

    def _read_revisions(self):
        count = 1
        while True:
            file_name = self._pathjoin("revisions-%s.txt" % count)
            if not os.path.exists(file_name):
                break
            count += 1
            print("reading", file_name)
<<<<<<< HEAD
            file_content = str(
=======
            file_content = six.text_type(
>>>>>>> 3f6dffac
                open(self._pathjoin(file_name), "rb").read(), "utf-8"
            )
            pages = file_content.split("\n --page-- ")

            for page in pages[1:]:
                jmeta, rawtext = page.split("\n", 1)
                meta = json.loads(jmeta)
                new_page = Page(meta, rawtext)
                if new_page.title in self.excluded and new_page.ns != 0:
                    new_page.rawtext = chr(0xEBAD)
                revid = meta.get("revid")
                if revid is None:
                    self.revisions[new_page.title] = new_page
                    continue

                self.revisions[meta["revid"]] = new_page

        tmp = list(self.revisions.items())
        python2sort(tmp, reverse=True)
        for revid, page in tmp:
            title = page.title
            if title not in self.revisions:
                self.revisions[title] = page

    def _pathjoin(self, *paths):
        return os.path.join(self.path, *paths)

    def _exists(self, path):
        return os.path.exists(path)

    def get_siteinfo(self):
        return self.siteinfo

    def _get_page(self, name, revision=None):
        if revision is not None and name not in self.redirects:
            try:
                page = self.revisions.get(int(revision))
            except TypeError:
                print("Warning: non-integer revision %r" % revision)
            else:
                if page and page.rawtext:
                    redirect = self.nshandler.redirect_matcher(page.rawtext)
                    if redirect:
                        return self.get_page(self.nshandler.get_fqname(redirect))
                return page

        oldname = name
        name = self.redirects.get(name, name)

        return self.revisions.get(name) or self.revisions.get(oldname)

    def get_page(self, name, revision=None):
        retval = self._get_page(name, revision=revision)
        return retval

    def normalize_and_get_page(self, name, defaultns):
        fqname = self.nshandler.get_fqname(name, defaultns=defaultns)
        return self.get_page(fqname)

    def normalize_and_get_image_path(self, name):
        if not isinstance(name, str):
            raise ValueError("name must be a string")
        name = urllib.parse.unquote(str(name))
        namespace, partial, fqname = self.nshandler.splitname(name, defaultns=6)
        if namespace != 6:
            return

        if "/" in fqname:
            return None

        path = self._pathjoin("images", utils.fs_escape(fqname))
        if not self._exists(path):
            fqname = "File:" + partial  # Fallback to default language english
            path = self._pathjoin("images", utils.fs_escape(fqname))
            if not self._exists(path):
                return None

        hex_digest = sha256(fqname.encode("utf-8")).hexdigest()
        ext = os.path.splitext(path)[-1]
        ext = ext.replace(" ", "")
        # mediawiki gives us png's for these extensions. 
        # let's change them here.
        if ext.lower() in (".gif", ".svg", ".tif", ".tiff"):
            ext = ".png"
        hex_digest += ext
        safe_path = self._pathjoin("images", "safe", hex_digest)
        if not os.path.exists(safe_path):
            try:
                os.symlink(os.path.join("..", utils.fs_escape(fqname)),
                           safe_path)
            except OSError as exc:
                if exc.errno != 17:  # File exists
                    raise
        return safe_path

    def get_data(self, name):
        return self._loadjson(name + ".json")

    def articles(self):
        res = sorted({p.title for p in self.revisions.values() if p.ns == 0})
        return res

    def select(self, start, end):
        res = set()
        for paragraph in self.revisions.values():
            if start <= paragraph.title <= end:
                res.add(paragraph.title)
        res = sorted(res)
        return res

    def extract_html(self, parsed_html):
        html = {}
        for article in parsed_html:
            _id = article.get("page") or article.get("oldid")
            html[_id] = article
        return html


def extract_member(zipfile, member, dstdir):
    """Copied and adjusted from Python 2.6 stdlib zipfile.py module.

    Extract the ZipInfo object 'member' to a physical
    file on the path targetpath.
    """
    if not dstdir.endswith(os.path.sep):
        raise ValueError("Bad destination directory: %r - / missing at end" % dstdir)

    file_name = member.filename
    targetpath = os.path.normpath(os.path.join(dstdir, file_name))

    if not targetpath.startswith(dstdir):
        raise RuntimeError("bad filename in zipfile {!r}".format(targetpath))

    # Create all upper directories if necessary.
    upperdirs = (
        targetpath if member.filename.endswith("/") else os.path.dirname(targetpath)
    )

    if not os.path.isdir(upperdirs):
        os.makedirs(upperdirs)

    if not member.filename.endswith("/"):
        open(targetpath, "wb").write(zipfile.read(member.filename))


def extractall(zip_file, dst):
    dst = os.path.normpath(os.path.abspath(dst)) + os.path.sep

    for zipinfo in zip_file.infolist():
        extract_member(zip_file, zipinfo, dst)


class Adapt:
    edits = None
    interwikimap = None
    was_tmpdir = False

    def __init__(self, path_or_instance):
        if isinstance(path_or_instance, zipfile.ZipFile):
            zip_file = path_or_instance
            tmpdir = tempfile.mkdtemp()
            extractall(zip_file, tmpdir)
            path_or_instance = tmpdir
            self.was_tmpdir = True

        if isinstance(path_or_instance, str):
            self.nuwiki = NuWiki(path_or_instance,
                                 allow_pickle=not self.was_tmpdir)
        else:
            self.nuwiki = path_or_instance
        self.siteinfo = self.nuwiki.get_siteinfo()
        self.metabook = self.nuwiki.get_data("metabook")

    def __getattr__(self, name):
        try:
            return getattr(self.nuwiki, name)
        except AttributeError:
            raise AttributeError()

    def __getstate__(self):
        return self.__dict__

    def __setstate__(self, data):
        self.__dict__ = data

    def get_url(self, name, revision=None, defaultns=nshandling.NS_MAIN):
        base_url = self.nfo["base_url"]
        if not base_url.endswith("/"):
            base_url += "/"
        script_extension = self.nfo.get("script_extension") or ".php"

        index_url_prefix = "%sindex%s?" % (base_url, script_extension)
        if revision is not None:
            return index_url_prefix + "oldid=%s" % revision
        else:
            fqtitle = self.nshandler.get_fqname(name, defaultns=defaultns)
            return index_url_prefix + "title=%s" % urllib.parse.quote(
                fqtitle.replace(" ", "_").encode("utf-8"), safe=":/@"
            )

    def get_description_url(self, name):
        return self.get_url(name, defaultns=nshandling.NS_FILE)

    def get_authors(self, title, revision=None):
        fqname = self.nshandler.get_fqname(title)
        if fqname in self.redirects:
            res = self._get_authors(self.redirects.get(fqname, fqname))
        else:
            res = None

        return res if res is not None else self._get_authors(fqname)

    def _get_authors(self, fqname):
        if getattr(self.nuwiki, "authors", None) is not None:
            authors = self.nuwiki.authors[fqname]
            return authors
        else:
            from mwlib.authors import get_authors

            if self.edits is None:
                edits = self.edits = {}
                for edit in self.nuwiki.get_data("edits") or []:
                    try:
                        edits[edit["title"]] = edit.get("revisions")
                    except KeyError:
                        continue

            revisions = self.edits.get(fqname, [])
            authors = get_authors(revisions)

            return authors

    def get_source(self, title, revision=None):

        general_info = self.siteinfo["general"]
        return metabook.Source(
            name="%s (%s)" % (general_info["sitename"], general_info["lang"]),
            url=general_info["base"],
            language=general_info["lang"],
            base_url=self.nfo["base_url"],
            script_extension=self.nfo["script_extension"],
        )

    def get_html(self, title, revision=None):
        if revision:
            return self.nuwiki.html.get(revision, {})
        else:
            return self.nuwiki.html.get(title, {})

    def get_parsed_article(self, title, revision=None):
        if revision:
            page = self.nuwiki.get_page(None, revision)
        else:
            page = self.normalize_and_get_page(title, 0)

        if page:
            raw = page.rawtext
            expand_templates = not page.expanded
        else:
            raw = None
            expand_templates = True

        if raw is None:
            return None

        return uparser.parse_string(
            title=title,
            raw=raw,
            wikidb=self,
            lang=self.siteinfo["general"]["lang"],
            expand_templates=expand_templates,
        )

    def get_licenses(self):
        from mwlib import metabook

        licenses = self.nuwiki.get_data("licenses") or []
        res = []
        for license in licenses:
            if isinstance(license, dict):
                res.append(
                    metabook.License(
                        title=license["title"], wikitext=license["wikitext"], _wiki=self
                    )
                )
            elif isinstance(license, metabook.License):
                res.append(license)
                license._wiki = self
        return res

    def clear(self):
        if self.was_tmpdir and os.path.exists(self.nuwiki.path):
            print("removing %r" % self.nuwiki.path)
            shutil.rmtree(self.nuwiki.path, ignore_errors=True)

    def get_disk_path(self, name, size=None):
        return self.nuwiki.normalize_and_get_image_path(name)

    def get_image_description_page(self, name):
        _, partial, fqname = self.nshandler.splitname(name,
                                                      nshandling.NS_FILE)
        page = self.get_page(fqname)
        if page is not None:
            return page
        fqname = self.en_nshandler.get_fqname(partial, nshandling.NS_FILE)
        return self.get_page(fqname)

    def get_image_templates(self, name, wikidb=None):
        from mwlib.expander import get_templates

        page = self.get_image_description_page(name)
        if page is not None:
            return get_templates(page.rawtext)
        print("no such image: %r" % name)
        return []

    def get_image_templates_and_args(self, name, wikidb=None):
        from mwlib.expander import get_templates

        page = self.get_image_description_page(name)
        if page is not None:
            templates = get_templates(page.rawtext)
            from mwlib.expander import find_template
            from mwlib.templ.evaluate import Expander
            from mwlib.templ.misc import DictDB
            from mwlib.templ.parser import parse

            args = set()
            exp = Expander("", wikidb=DictDB())
            # avoid parsing with every call to find_template
            parsed_raw = [parse(page.rawtext, replace_tags=exp.replace_tags)]
            for template in templates:
                tmpl = find_template(None, template, parsed_raw[:])
                arg_list = tmpl[1]
                for arg in arg_list:
                    if (
                        isinstance(arg, str)
                        and len(arg) > 3
                        and " " not in arg
                    ):
                        args.add(arg)
            templates.update(args)
            return templates
        return []

    def get_contributors(self, name, wikidb=None):
        page = self.get_image_description_page(name)
        if page is None:
            return []
        users = get_contributors_from_information_template(page.rawtext,
                                                       page.title, self)
        if users:
            return users
        return self.get_authors(page.title)


def get_contributors_from_information_template(raw, title, wikidb):
    def get_user_links(raw):
        def is_user_link(node):
            return (
                isinstance(node, parser.NamespaceLink) and node.namespace == 2
            )  # NS_USER

        result = sorted(
            {
                u.target
                for u in uparser.parse_string(
                    title,
                    raw=raw,
                    wikidb=wikidb,
                ).filter(is_user_link)
            }
        )
        return result

    def get_authors_from_template_args(template):
        args = get_template_args(template, expander)

        author_arg = args.get("Author", None)
        if author_arg:
            node = uparser.parse_string("", raw=args["Author"], wikidb=wikidb)
            advtree.extend_classes(node)
            txt = node.get_all_display_text().strip()
            if txt:
                return [txt]

        if args.args:
            return get_user_links(
                "\n".join([args.get(i, "") for i in range(len(args.args))])
            )

        return []

    expander = Expander("", title, wikidb)
    parsed_raw = [parse(raw, replace_tags=expander.replace_tags)]
    template = find_template(None, "Information", parsed_raw[:])
    if template is not None:
        authors = get_authors_from_template_args(template)
        if authors:
            return authors
    authors = []
    for template in get_templates(raw):
        found_template = find_template(None, template, parsed_raw[:])
        if found_template is not None:
            authors.extend(get_authors_from_template_args(found_template))
    if authors:
        return authors
    return get_user_links(raw)<|MERGE_RESOLUTION|>--- conflicted
+++ resolved
@@ -69,14 +69,7 @@
                 "ERROR: pickling not allowed for zip files. Use unzipped zip file instead"
             )
         data = self.__dict__.copy()
-<<<<<<< HEAD
         del data["database"]
-=======
-        try:
-            del data["db"]
-        except KeyError:
-            log.warn("no db attribute found")
->>>>>>> 3f6dffac
         return data
 
     def __setstate__(self, data):
@@ -155,11 +148,7 @@
                 break
             count += 1
             print("reading", file_name)
-<<<<<<< HEAD
             file_content = str(
-=======
-            file_content = six.text_type(
->>>>>>> 3f6dffac
                 open(self._pathjoin(file_name), "rb").read(), "utf-8"
             )
             pages = file_content.split("\n